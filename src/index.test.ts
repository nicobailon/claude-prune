<<<<<<< HEAD
import { describe, it, expect, vi } from 'vitest';
import { pruneSessionLines, findLatestBackup } from './index.js';
import { execSync } from 'child_process';

vi.mock('child_process', () => ({
  execSync: vi.fn()
}));
=======
import { describe, it, expect, beforeEach, afterEach } from 'vitest';
import { pruneSessionLines, findLatestBackup, getClaudeConfigDir } from './index.js';
import { homedir } from 'os';
import { join } from 'path';

describe('getClaudeConfigDir', () => {
  let originalEnv: string | undefined;

  beforeEach(() => {
    originalEnv = process.env.CLAUDE_CONFIG_DIR;
  });

  afterEach(() => {
    if (originalEnv === undefined) {
      delete process.env.CLAUDE_CONFIG_DIR;
    } else {
      process.env.CLAUDE_CONFIG_DIR = originalEnv;
    }
  });

  it('should return ~/.claude when CLAUDE_CONFIG_DIR is not set', () => {
    delete process.env.CLAUDE_CONFIG_DIR;
    const result = getClaudeConfigDir();
    expect(result).toBe(join(homedir(), '.claude'));
  });

  it('should return CLAUDE_CONFIG_DIR when set', () => {
    const customPath = '/custom/claude/config';
    process.env.CLAUDE_CONFIG_DIR = customPath;
    const result = getClaudeConfigDir();
    expect(result).toBe(customPath);
  });

  it('should fallback to ~/.claude when CLAUDE_CONFIG_DIR is an empty string', () => {
    process.env.CLAUDE_CONFIG_DIR = '';
    const result = getClaudeConfigDir();
    expect(result).toBe(join(homedir(), '.claude'));
  });
});
>>>>>>> 06168bb7

describe('pruneSessionLines', () => {
  const createMessage = (type: string, uuid: string, content: string = "test") => 
    JSON.stringify({ type, uuid, message: { content } });

  const createSummary = (content: string) => 
    JSON.stringify({ type: "user", isCompactSummary: true, message: { content } });

  it('should always preserve the first line', () => {
    const lines = [
      createSummary("Session summary"),
      createMessage("user", "1"),
      createMessage("assistant", "2"),
    ];

    const { outLines, kept, dropped, assistantCount, droppedMessages } = pruneSessionLines(lines, 0);
    
    expect(outLines).toHaveLength(1);
    expect(outLines[0]).toBe(lines[0]);
    expect(droppedMessages).toHaveLength(2);
    expect(droppedMessages[0]).toEqual({ type: 'user', content: 'test' });
    expect(droppedMessages[1]).toEqual({ type: 'assistant', content: 'test' });
  });

  it('should keep messages from last N assistant messages', () => {
    const lines = [
      createSummary("Session summary"),
      createMessage("user", "1"),
      createMessage("assistant", "2"), // assistant 1
      createMessage("user", "3"),
      createMessage("assistant", "4"), // assistant 2 (keep from here)
      createMessage("user", "5"),
      createMessage("assistant", "6"), // assistant 3
    ];

    const { outLines, kept, dropped, assistantCount, droppedMessages } = pruneSessionLines(lines, 2);
    
    expect(outLines).toHaveLength(4); // summary + 3 messages from assistant 2 onward
    expect(kept).toBe(3);
    expect(dropped).toBe(3);
    expect(assistantCount).toBe(3);
    expect(droppedMessages).toHaveLength(3);
  });

  it('should keep all messages if assistant count <= keepN', () => {
    const lines = [
      createSummary("Session summary"),
      createMessage("user", "1"),
      createMessage("assistant", "2"),
      createMessage("user", "3"),
      createMessage("assistant", "4"),
    ];

    const { outLines, kept, dropped, assistantCount, droppedMessages } = pruneSessionLines(lines, 5);
    
    expect(outLines).toHaveLength(5); // all lines
    expect(kept).toBe(4);
    expect(dropped).toBe(0);
    expect(assistantCount).toBe(2);
    expect(droppedMessages).toHaveLength(0);
  });

  it('should preserve non-message lines (tool results, etc)', () => {
    const lines = [
      createSummary("Session summary"),
      createMessage("user", "1"),
      JSON.stringify({ type: "tool_result", content: "tool output" }),
      createMessage("assistant", "2"),
      "non-json line",
      createMessage("user", "3"),
    ];

    const { outLines, kept, dropped, assistantCount, droppedMessages } = pruneSessionLines(lines, 1);
    
    expect(outLines).toHaveLength(6); // summary + tool result + non-json + 2 messages from assistant
    expect(kept).toBe(3);
    expect(dropped).toBe(0);
    expect(assistantCount).toBe(1);
    expect(droppedMessages).toHaveLength(0);
  });

  it('should handle empty lines array', () => {
    const { outLines, kept, dropped, assistantCount, droppedMessages } = pruneSessionLines([], 5);
    
    expect(outLines).toHaveLength(0);
    expect(kept).toBe(0);
    expect(dropped).toBe(0);
    expect(assistantCount).toBe(0);
    expect(droppedMessages).toHaveLength(0);
  });

  it('should handle no assistant messages', () => {
    const lines = [
      createSummary("Session summary"),
      createMessage("user", "1"),
      createMessage("user", "2"),
      createMessage("system", "3"),
    ];

    const { outLines, kept, dropped, assistantCount, droppedMessages } = pruneSessionLines(lines, 2);
    
    expect(outLines).toHaveLength(4); // all lines since no assistant messages to cut from
    expect(kept).toBe(3);
    expect(dropped).toBe(0);
    expect(assistantCount).toBe(0);
    expect(droppedMessages).toHaveLength(0);
  });

  it('should handle malformed JSON gracefully', () => {
    const lines = [
      createSummary("Session summary"),
      "invalid json",
      createMessage("user", "1"),
      createMessage("assistant", "2"),
      "{ invalid json",
    ];

    const { outLines, kept, dropped, assistantCount, droppedMessages } = pruneSessionLines(lines, 1);
    
    expect(outLines).toHaveLength(5); // summary + invalid json + 2 messages + invalid json
    expect(kept).toBe(2);
    expect(dropped).toBe(0);
    expect(assistantCount).toBe(1);
    expect(droppedMessages).toHaveLength(0);
  });

  it('should handle keepN = 0', () => {
    const lines = [
      createSummary("Session summary"),
      createMessage("user", "1"),
      createMessage("assistant", "2"),
      createMessage("user", "3"),
      createMessage("assistant", "4"),
    ];

    const { outLines, kept, dropped, assistantCount, droppedMessages } = pruneSessionLines(lines, 0);
    
    expect(outLines).toHaveLength(1); // only summary
    expect(kept).toBe(0);
    expect(dropped).toBe(4);
    expect(assistantCount).toBe(2);
    expect(droppedMessages).toHaveLength(4);
  });

  it('should handle negative keepN', () => {
    const lines = [
      createSummary("Session summary"),
      createMessage("user", "1"),
      createMessage("assistant", "2"),
    ];

    const { outLines, kept, dropped, assistantCount, droppedMessages } = pruneSessionLines(lines, -5);
    
    expect(outLines).toHaveLength(1); // only summary
    expect(kept).toBe(0);
    expect(dropped).toBe(2);
    expect(assistantCount).toBe(1);
    expect(droppedMessages).toHaveLength(2);
  });

  it('collects dropped message content', () => {
    const lines = [
      'header line',
      '{"type":"user","message":{"content":"Hello"}}',
      '{"type":"assistant","message":{"content":"Hi there"}}',
      '{"type":"user","message":{"content":"How are you?"}}',
      '{"type":"assistant","message":{"content":"I am fine"}}',
    ];
    const { droppedMessages } = pruneSessionLines(lines, 1);
    expect(droppedMessages).toHaveLength(3);
    expect(droppedMessages[0]).toEqual({ type: 'user', content: 'Hello' });
    expect(droppedMessages[1]).toEqual({ type: 'assistant', content: 'Hi there' });
    expect(droppedMessages[2]).toEqual({ type: 'user', content: 'How are you?' });
  });

  it('handles messages without content gracefully', () => {
    const lines = [
      'header line',
      '{"type":"user"}',
      '{"type":"assistant","message":{}}',
      '{"type":"user","message":{"content":"Valid message"}}',
    ];
    const { droppedMessages } = pruneSessionLines(lines, 0);
    expect(droppedMessages).toHaveLength(1);
    expect(droppedMessages[0]).toEqual({ type: 'user', content: 'Valid message' });
  });

  it('summary lines with isCompactSummary are preserved', () => {
    const lines = [
      'header line',
      '{"type":"user","isCompactSummary":true,"message":{"content":"Previous summary"}}',
      '{"type":"user","message":{"content":"New message"}}',
    ];
    const { outLines, droppedMessages } = pruneSessionLines(lines, 1);
    expect(outLines).toContain('{"type":"user","isCompactSummary":true,"message":{"content":"Previous summary"}}');
    expect(droppedMessages).toHaveLength(0);
  });
});

describe('execSync error handling', () => {
  it('should handle execSync errors gracefully', () => {
    const mockExecSync = vi.mocked(execSync);
    
    // Make execSync throw an error
    mockExecSync.mockImplementation(() => {
      throw new Error('Command not found: claude');
    });
    
    // This test verifies that the error handling exists in the main function
    // The actual process.exit(1) call would need to be tested in an integration test
    expect(() => {
      mockExecSync('claude -p \'test\'', { encoding: 'utf8', timeout: 30000 });
    }).toThrow('Command not found: claude');
    
    // Reset mock
    mockExecSync.mockRestore();
  });
});

describe('findLatestBackup', () => {
  it('should find the latest backup by timestamp', () => {
    const backupFiles = [
      'abc123.jsonl.1640995200000', // older
      'abc123.jsonl.1641081600000', // newest
      'abc123.jsonl.1640908800000', // oldest
      'def456.jsonl.1641000000000', // different session
    ];

    const result = findLatestBackup(backupFiles, 'abc123');

    expect(result).toEqual({
      name: 'abc123.jsonl.1641081600000',
      timestamp: 1641081600000
    });
  });

  it('should return null when no backups found for session', () => {
    const backupFiles = [
      'def456.jsonl.1640995200000',
      'xyz789.jsonl.1641081600000',
    ];

    const result = findLatestBackup(backupFiles, 'abc123');

    expect(result).toBeNull();
  });

  it('should handle empty backup files array', () => {
    const result = findLatestBackup([], 'abc123');

    expect(result).toBeNull();
  });

  it('should handle single backup file', () => {
    const backupFiles = ['abc123.jsonl.1640995200000'];

    const result = findLatestBackup(backupFiles, 'abc123');

    expect(result).toEqual({
      name: 'abc123.jsonl.1640995200000',
      timestamp: 1640995200000
    });
  });

  it('should filter out files that do not match session pattern', () => {
    const backupFiles = [
      'abc123.jsonl.1640995200000',
      'abc123.txt.1641081600000', // wrong extension
      'abc123.jsonl', // missing timestamp
      'abc123-other.jsonl.1641000000000', // different naming
    ];

    const result = findLatestBackup(backupFiles, 'abc123');

    expect(result).toEqual({
      name: 'abc123.jsonl.1640995200000',
      timestamp: 1640995200000
    });
  });

  it('should handle malformed timestamps gracefully', () => {
    const backupFiles = [
      'abc123.jsonl.invalid',
      'abc123.jsonl.1640995200000',
      'abc123.jsonl.abc',
    ];

    const result = findLatestBackup(backupFiles, 'abc123');

    expect(result).toEqual({
      name: 'abc123.jsonl.1640995200000',
      timestamp: 1640995200000
    });
  });

  it('should sort by timestamp correctly with multiple valid backups', () => {
    const backupFiles = [
      'abc123.jsonl.1000', // smallest
      'abc123.jsonl.3000', // largest
      'abc123.jsonl.2000', // middle
    ];

    const result = findLatestBackup(backupFiles, 'abc123');

    expect(result).toEqual({
      name: 'abc123.jsonl.3000',
      timestamp: 3000
    });
  });
});

describe('summarization behavior', () => {
  it('should create proper summary line structure', () => {
    const summaryContent = 'Previously, we discussed various topics.';
    const summaryLine = JSON.stringify({
      type: "user",
      isCompactSummary: true,
      message: { content: summaryContent }
    });

    const parsed = JSON.parse(summaryLine);
    expect(parsed.type).toBe('user');
    expect(parsed.isCompactSummary).toBe(true);
    expect(parsed.message.content).toBe(summaryContent);
  });

  it('should collect dropped messages with content', () => {
    const lines = [
      'header line',
      '{"type":"user","message":{"content":"Hello"}}',
      '{"type":"assistant","message":{"content":"Hi there"}}',
      '{"type":"user","message":{"content":"How are you?"}}',
      '{"type":"assistant","message":{"content":"I am fine"}}',
    ];
    
    const { droppedMessages } = pruneSessionLines(lines, 1);
    
    expect(droppedMessages).toHaveLength(3);
    expect(droppedMessages[0]).toEqual({ type: 'user', content: 'Hello' });
    expect(droppedMessages[1]).toEqual({ type: 'assistant', content: 'Hi there' });
    expect(droppedMessages[2]).toEqual({ type: 'user', content: 'How are you?' });
  });

  it('should not collect dropped messages when all are kept', () => {
    const lines = [
      'header line',
      '{"type":"user","message":{"content":"Hello"}}',
      '{"type":"assistant","message":{"content":"Hi there"}}',
    ];
    
    const { droppedMessages } = pruneSessionLines(lines, 10);
    
    expect(droppedMessages).toHaveLength(0);
  });

  it('should handle summary insertion after pruning', () => {
    // Test the behavior of inserting summary at position 1
    const outLines = ['header line', 'message 1', 'message 2'];
    const summaryLine = JSON.stringify({
      type: "user",
      isCompactSummary: true,
      message: { content: "Previously, we discussed test topics." }
    });

    // Insert summary after first line
    outLines.splice(1, 0, summaryLine);

    expect(outLines).toHaveLength(4);
    expect(outLines[0]).toBe('header line');
    expect(outLines[1]).toBe(summaryLine);
    expect(outLines[2]).toBe('message 1');
    expect(outLines[3]).toBe('message 2');
  });

  it('should handle empty outLines array for summary insertion', () => {
    const outLines: string[] = [];
    const summaryLine = JSON.stringify({
      type: "user",
      isCompactSummary: true,
      message: { content: "Summary content" }
    });

    // When outLines is empty, push to end
    if (outLines.length > 0) {
      outLines.splice(1, 0, summaryLine);
    } else {
      outLines.push(summaryLine);
    }

    expect(outLines).toHaveLength(1);
    expect(outLines[0]).toBe(summaryLine);
  });
});<|MERGE_RESOLUTION|>--- conflicted
+++ resolved
@@ -1,16 +1,12 @@
-<<<<<<< HEAD
-import { describe, it, expect, vi } from 'vitest';
-import { pruneSessionLines, findLatestBackup } from './index.js';
+import { describe, it, expect, vi, beforeEach, afterEach } from 'vitest';
+import { pruneSessionLines, findLatestBackup, getClaudeConfigDir } from './index.js';
 import { execSync } from 'child_process';
+import { homedir } from 'os';
+import { join } from 'path';
 
 vi.mock('child_process', () => ({
   execSync: vi.fn()
 }));
-=======
-import { describe, it, expect, beforeEach, afterEach } from 'vitest';
-import { pruneSessionLines, findLatestBackup, getClaudeConfigDir } from './index.js';
-import { homedir } from 'os';
-import { join } from 'path';
 
 describe('getClaudeConfigDir', () => {
   let originalEnv: string | undefined;
@@ -46,7 +42,6 @@
     expect(result).toBe(join(homedir(), '.claude'));
   });
 });
->>>>>>> 06168bb7
 
 describe('pruneSessionLines', () => {
   const createMessage = (type: string, uuid: string, content: string = "test") => 
